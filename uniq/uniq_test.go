package uniq

import (
	"fmt"
	"io/ioutil"
	"math/rand"
	"os"
	"strconv"
	"strings"
	"testing"
	"time"

	"github.com/contribsys/faktory/cli"
	"github.com/contribsys/faktory/client"
	"github.com/contribsys/faktory/util"
	"github.com/stretchr/testify/assert"
)

const enabledUniqConfig = `
[uniq]
enabled = true
`

func TestUniq(t *testing.T) {
	opts := cli.ParseArguments()
	util.InitLogger("info")
<<<<<<< HEAD

	dir := "/tmp/uniq_system.db"
=======
	configDir := t.TempDir()
	os.Mkdir(fmt.Sprintf("%s/conf.d", configDir), os.FileMode(0777))
	dir := "/tmp/system.db"
>>>>>>> 8162353a
	defer os.RemoveAll(dir)
	opts.ConfigDirectory = configDir
	opts.StorageDirectory = dir
	confgFile := fmt.Sprintf("%s/conf.d/statsd.toml", configDir)
	if err := ioutil.WriteFile(confgFile, []byte(enabledUniqConfig), os.FileMode(0444)); err != nil {
		panic(err)
	}
	s, stopper, err := cli.BuildServer(&opts)

	if err != nil {
		panic(err)
	}
	defer stopper()

	go cli.HandleSignals(s)

	err = s.Boot()
	if err != nil {
		panic(err)
	}

	s.Register(new(UniqSubsystem))

	go func() {
		err := s.Run()
		if err != nil {
			panic(err)
		}
	}()

	t.Run("jobs are uniq", func(t *testing.T) {
		// this is a worker process so we need to set the global WID before connecting
		client.RandomProcessWid = strconv.FormatInt(rand.Int63(), 32)

		cl, err := client.Dial(client.DefaultServer(), "123456")
		if err != nil {
			panic(err)
		}
		defer cl.Close()
		sig, err := cl.Beat()
		assert.Equal(t, "", sig)
		assert.NoError(t, err)

		// create uniqjob
		job1 := client.NewJob("UniqJob", 1, "string", 3)
		job1.SetCustom("unique_until", "start")
		job1.SetCustom("unique_for", 10)

		job2 := client.NewJob("UniqJob", 1, "string", 3)
		job2.SetCustom("unique_until", "success")
		job2.SetCustom("unique_for", 10)

		job3 := client.NewJob("UniqJob", 1, "string", 3)
		job3.SetCustom("unique_until", "success")
		job3.SetCustom("unique_for", 1)

		job4 := client.NewJob("UniqJob", 1, "string", 3)
		job4.SetCustom("unique_until", "success")
		job4.SetCustom("unique_for", 1)

		otherUniqJob := client.NewJob("Uniq", 2, "string", 3)

		err = cl.Push(job1)
		assert.Nil(t, err)

		err = cl.Push(job2)
		assert.EqualError(t, err, "NOTUNIQUE Job has already been queued.")

		queue, err := s.Store().GetQueue("default")
		if err != nil {
			panic(err)
		}
		assert.Equal(t, queue.Size(), uint64(1))

		// job1 processing
		processJob(cl, func() {
			// uniq job can be queued since util is start
			err = cl.Push(job2)
			assert.Nil(t, err)
		})

		// job2 processing
		processJob(cl, func() {
			err = cl.Push(job3)
			assert.EqualError(t, err, "NOTUNIQUE Job has already been queued.")
		})

		// job can be pushed since it has been finished
		err = cl.Push(job3)
		assert.Nil(t, err)

		// wait 1 second for expiration
		time.Sleep(2 * time.Second)
		err = cl.Push(job4)
		assert.Nil(t, err)

		// push another job with same title but other arguments
		err = cl.Push(otherUniqJob)
		assert.Nil(t, err)

		// job3, job4, otherUniqJob
		assert.Equal(t, queue.Size(), uint64(3))

		invalidJob := client.NewJob("UniqJobTwo", 3, "string", 3)
		invalidJob.SetCustom("unique_until", "other")
		invalidJob.SetCustom("unique_for", 100)
		err = cl.Push(invalidJob)
		assert.EqualError(t, err, "ERR invalid value for unique_until.")

		invalidJob.SetCustom("unique_until", "start")
		invalidJob.SetCustom("unique_for", 0)
		err = cl.Push(invalidJob)
		assert.EqualError(t, err, "ERR unique_for must be greater than or equal to 1.")

		jobWithOutUntil := client.NewJob("UniqueJobThree", 3, "string", 3)
		jobWithOutUntil.SetCustom("unique_for", 10)

		jobWithOutUntil2 := client.NewJob("UniqueJobThree", 3, "string", 3)
		jobWithOutUntil2.SetCustom("unique_for", 10)

		err = cl.Push(jobWithOutUntil)
		assert.Nil(t, err)
		err = cl.Push(jobWithOutUntil2)
		assert.EqualError(t, err, "NOTUNIQUE Job has already been queued.")

		hash, err := cl.Info()
		if err != nil {
			handleError(err)
			return
		}
		util.Infof("%v", hash)
	})

	t.Run("disabled config", func(t *testing.T) {
		system := &UniqSubsystem{}
		config := make(map[string]interface{})
		config["enabled"] = false
		s.Options.GlobalConfig["uniq"] = config

		system.Start(s)
		assert.False(t, system.Options.Enabled)
	})

	t.Run("no config", func(t *testing.T) {
		system := &UniqSubsystem{}
		delete(s.Options.GlobalConfig, "uniq")

		system.Start(s)
		assert.False(t, system.Options.Enabled)
	})

	s.Stop(nil)
}

func handleError(err error) {
	fmt.Println(strings.Replace(err.Error(), "\n", "", -1))
}

func processJob(cl *client.Client, runner func()) {
	fetchedJob, err := cl.Fetch("default")
	if err != nil {
		panic(err)
	}

	runner()

	err = cl.Ack(fetchedJob.Jid)
	if err != nil {
		panic(err)
	}

}<|MERGE_RESOLUTION|>--- conflicted
+++ resolved
@@ -24,14 +24,10 @@
 func TestUniq(t *testing.T) {
 	opts := cli.ParseArguments()
 	util.InitLogger("info")
-<<<<<<< HEAD
-
-	dir := "/tmp/uniq_system.db"
-=======
+
 	configDir := t.TempDir()
 	os.Mkdir(fmt.Sprintf("%s/conf.d", configDir), os.FileMode(0777))
-	dir := "/tmp/system.db"
->>>>>>> 8162353a
+	dir := "/tmp/uniq_system.db"
 	defer os.RemoveAll(dir)
 	opts.ConfigDirectory = configDir
 	opts.StorageDirectory = dir
@@ -40,11 +36,12 @@
 		panic(err)
 	}
 	s, stopper, err := cli.BuildServer(&opts)
-
-	if err != nil {
-		panic(err)
-	}
-	defer stopper()
+	if stopper != nil {
+		defer stopper()
+	}
+	if err != nil {
+		panic(err)
+	}
 
 	go cli.HandleSignals(s)
 
