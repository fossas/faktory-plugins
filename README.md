--- conflicted
+++ resolved
@@ -49,6 +49,8 @@
 ```
 
 Tags can also be set the with env variable `DD_TAGS="tagName:value,tagName:value"`
+
+The address of the statsd server should be set in the `DD_AGENT_HOST` environment variable.
 
 Specify the host with `DD_AGENT_HOST`
 
@@ -117,10 +119,6 @@
 
 where "duration" is a string accepted by time.ParseDuration (http://golang.org/pkg/time/#ParseDuration).
 
-<<<<<<< HEAD
-=======
-The address of the statsd server should be set in the `DD_AGENT_HOST` environment variable.
->>>>>>> 628f4f69
 
 ## License
 
